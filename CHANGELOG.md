# Changelog

All notable changes to this project will be documented in this file.

The format is based on [Keep a Changelog](https://keepachangelog.com/en/1.0.0/),
and this project adheres to [Semantic Versioning](https://semver.org/spec/v2.0.0.html).

Please make sure to add your changes to the appropriate categories:

- `Added`: for new functionality
- `Changed`: for changes in existing functionality
- `Deprecated`: for soon-to-be removed functionality
- `Removed`: for removed functionality
- `Fixed`: for fixed bugs
- `Performance`: for performance-relevant changes
- `Security`: for security-relevant changes
- `Other`: for everything else

## [Unreleased]

### Added

<<<<<<< HEAD
- Added support for async-await (via `async` crate feature, enabled by default):
  - Added `fn into_async()` method to `IncrementalEncoder<…>`, which returns an async version of the encoder, whose `poll()` method can be `.await`-ed.
  - Added `fn into_async()` method to `IndexedIncrementalEncoder<…>`, which returns an async version of the encoder, whose `poll()` method can be `.await`-ed.
=======
- Added support for async-await (via optional `async` crate feature):
  - Added `async fn poll_async()` method to `IncrementalEncoder<…>`.
  - Added `async fn poll_async()` method to `IndexedIncrementalEncoder<…>`.
>>>>>>> 1716ed63

### Changed

- n/a

### Deprecated

- n/a

### Removed

- n/a

### Fixed

- n/A

### Performance

- n/a

### Security

- n/a

### Other

- n/a

## [0.1.1] - 2024-06-05

### Changed

- Bumped MSRV from `1.74.0` to `1.74.1`

## [0.1.0] - 2024-05-21

Initial release.<|MERGE_RESOLUTION|>--- conflicted
+++ resolved
@@ -20,15 +20,9 @@
 
 ### Added
 
-<<<<<<< HEAD
-- Added support for async-await (via `async` crate feature, enabled by default):
-  - Added `fn into_async()` method to `IncrementalEncoder<…>`, which returns an async version of the encoder, whose `poll()` method can be `.await`-ed.
-  - Added `fn into_async()` method to `IndexedIncrementalEncoder<…>`, which returns an async version of the encoder, whose `poll()` method can be `.await`-ed.
-=======
 - Added support for async-await (via optional `async` crate feature):
   - Added `async fn poll_async()` method to `IncrementalEncoder<…>`.
   - Added `async fn poll_async()` method to `IndexedIncrementalEncoder<…>`.
->>>>>>> 1716ed63
 
 ### Changed
 
