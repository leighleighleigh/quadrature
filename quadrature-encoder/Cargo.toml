--- conflicted
+++ resolved
@@ -28,21 +28,6 @@
 embassy-futures = { version = "0.1.1", optional = true }
 
 [dev-dependencies]
-<<<<<<< HEAD
-embedded-hal-mock = { version = "0.11.0", features = [
-    "eh0",
-    "eh1",
-    "embedded-hal-async",
-] }
-
-[features]
-default = ["async"]
-async = [
-    "dep:embedded-hal-async",
-    "dep:futures",
-    "dep:embassy-futures",
-] # provides an async poll() implementation
-=======
 embassy-executor = { version = "0.7.0", features = ["task-arena-size-32768", "arch-std", "executor-thread", "log"] }
 embassy-time = { version = "0.4.0", features = ["log","std"] }
 log = "0.4.25"
@@ -55,9 +40,12 @@
 features = ["eh0","eh1","embedded-hal-async"]
 
 [features]
-default = ["async",]
-async = ["dep:embedded-hal-async", "dep:futures", "dep:embassy-futures"] # provides an async poll() implimentation
->>>>>>> 3fcca906
+default = ["async"]
+async = [
+    "dep:embedded-hal-async",
+    "dep:futures",
+    "dep:embassy-futures",
+] # provides an async poll() implementation
 
 [[example]]
 name = "rotary"
